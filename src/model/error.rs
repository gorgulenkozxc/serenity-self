use std::error::Error as StdError;
use std::fmt::{Display, Formatter, Result as FmtResult};
use super::Permissions;

/// An error returned from the [`model`] module.
///
/// This is always wrapped within the library's [`Error::Model`] variant.
///
/// # Examples
///
/// Matching an [`Error`] with this variant would look something like the
/// following for the [`GuildId::ban`] method, which in this example is used to
/// re-ban all members with an odd discriminator:
///
/// ```rust,no_run
/// # #[cfg(all(feature = "client", feature = "model"))]
/// # use std::error::Error;
/// #
/// # #[cfg(all(feature = "client", feature = "model"))]
/// # fn try_main() -> Result<(), Box<Error>> {
/// use serenity::prelude::*;
/// use serenity::model::*;
/// use serenity::Error;
/// use serenity::model::ModelError;
/// use std::env;
///
/// struct Handler;
///
/// impl EventHandler for Handler {
///     fn guild_ban_removal(&self, context: Context, guild_id: GuildId, user: User) {
///         // If the user has an even discriminator, don't re-ban them.
///         if user.discriminator % 2 == 0 {
///             return;
///         }
///
///      match guild_id.ban(user, 8) {
///             Ok(()) => {
///                 // Ban successful.
///             },
///             Err(Error::Model(ModelError::DeleteMessageDaysAmount(amount))) => {
///                 println!("Failed deleting {} days' worth of messages", amount);
///             },
///             Err(why) => {
///                 println!("Unexpected error: {:?}", why);
///             },
///         }
///     }
/// }
<<<<<<< HEAD
/// let token = env::var("DISCORD_BOT_TOKEN")?;
/// let mut client = Client::new(&token, Handler).unwrap();
///
/// client.start()?;
=======
/// let token = env::var("DISCORD_TOKEN")?;
/// let mut client = Client::new(&token, Handler); client.start()?;
>>>>>>> f218fd4b
/// #     Ok(())
/// # }
/// #
/// # #[cfg(all(feature = "client", feature = "model"))]
/// # fn main() {
/// #     try_main().unwrap();
/// # }
/// #
/// # #[cfg(not(all(feature="client", feature = "model")))]
/// # fn main() { }
/// ```
///
/// [`Error`]: ../enum.Error.html
/// [`Error::Model`]: ../enum.Error.html#variant.Model
/// [`GuildId::ban`]: struct.GuildId.html#method.ban
/// [`model`]: ./index.html
#[derive(Clone, Debug, Eq, Hash, PartialEq)]
pub enum Error {
    /// When attempting to delete below or above the minimum and maximum allowed
    /// number of messages.
    BulkDeleteAmount,
    /// When attempting to delete a number of days' worth of messages that is
    /// not allowed.
    DeleteMessageDaysAmount(u8),
    /// Indicates that the textual content of an embed exceeds the maximum
    /// length.
    EmbedTooLarge(u64),
    /// An indication that a [guild][`Guild`] could not be found by
    /// [Id][`GuildId`] in the [`Cache`].
    ///
    /// [`Guild`]: ../model/struct.Guild.html
    /// [`GuildId`]: ../model/struct.GuildId.html
    /// [`Cache`]: ../cache/struct.Cache.html
    GuildNotFound,
    /// Indicates that you do not have the required permissions to perform an
    /// operation.
    ///
    /// The provided [`Permission`]s is the set of required permissions
    /// required.
    ///
    /// [`Permission`]: ../model/permissions/struct.Permissions.html
    InvalidPermissions(Permissions),
    /// An indicator that the [current user] can not perform an action.
    ///
    /// [current user]: ../model/struct.CurrentUser.html
    InvalidUser,
    /// An indicator that an item is missing from the [`Cache`], and the action
    /// can not be continued.
    ///
    /// [`Cache`]: ../cache/struct.Cache.html
    ItemMissing,
    /// Indicates that a [`Message`]s content was too long and will not
    /// successfully send, as the length is over 2000 codepoints, or 4000 bytes.
    ///
    /// The number of bytes larger than the limit is provided.
    ///
    /// [`Message`]: ../model/struct.Message.html
    MessageTooLong(u64),
    /// Indicates that the current user is attempting to Direct Message another
    /// bot user, which is disallowed by the API.
    MessagingBot,
}

impl Display for Error {
    fn fmt(&self, f: &mut Formatter) -> FmtResult { f.write_str(self.description()) }
}

impl StdError for Error {
    fn description(&self) -> &str {
        match *self {
            Error::BulkDeleteAmount => "Too few/many messages to bulk delete",
            Error::DeleteMessageDaysAmount(_) => "Invalid delete message days",
            Error::EmbedTooLarge(_) => "Embed too large",
            Error::GuildNotFound => "Guild not found in the cache",
            Error::InvalidPermissions(_) => "Invalid permissions",
            Error::InvalidUser => "The current user can not perform the action",
            Error::ItemMissing => "The required item is missing from the cache",
            Error::MessageTooLong(_) => "Message too large",
            Error::MessagingBot => "Attempted to message another bot user",
        }
    }
}<|MERGE_RESOLUTION|>--- conflicted
+++ resolved
@@ -46,15 +46,10 @@
 ///         }
 ///     }
 /// }
-<<<<<<< HEAD
 /// let token = env::var("DISCORD_BOT_TOKEN")?;
 /// let mut client = Client::new(&token, Handler).unwrap();
 ///
 /// client.start()?;
-=======
-/// let token = env::var("DISCORD_TOKEN")?;
-/// let mut client = Client::new(&token, Handler); client.start()?;
->>>>>>> f218fd4b
 /// #     Ok(())
 /// # }
 /// #
